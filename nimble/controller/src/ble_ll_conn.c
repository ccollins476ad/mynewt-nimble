--- conflicted
+++ resolved
@@ -1936,8 +1936,6 @@
         }
     }
 
-<<<<<<< HEAD
-=======
     /*
      * This is definitely not perfect but hopefully will be fine in regards to
      * the specification. We check the supervision timer at connection event
@@ -1964,7 +1962,6 @@
         return;
     }
 
->>>>>>> ce2f6a1d
     /* Log event end */
     ble_ll_log(BLE_LL_LOG_ID_CONN_EV_END, connsm->conn_handle,
                connsm->event_cntr, connsm->conn_sch.start_time);
@@ -2220,12 +2217,8 @@
         g_ble_ll_conn_create_sm = NULL;
         ble_ll_scan_sm_stop(0);
         payload_len = rxbuf[1] & BLE_ADV_PDU_HDR_LEN_MASK;
-<<<<<<< HEAD
-        endtime = ble_hdr->beg_cputime + BLE_TX_DUR_USECS_M(payload_len);
-=======
         endtime = ble_hdr->beg_cputime +
             os_cputime_usecs_to_ticks(BLE_TX_DUR_USECS_M(payload_len));
->>>>>>> ce2f6a1d
         ble_ll_conn_created(connsm, endtime, NULL);
     } else {
         ble_ll_scan_chk_resume();
