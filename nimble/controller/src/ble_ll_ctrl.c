/*
 * Licensed to the Apache Software Foundation (ASF) under one
 * or more contributor license agreements.  See the NOTICE file
 * distributed with this work for additional information
 * regarding copyright ownership.  The ASF licenses this file
 * to you under the Apache License, Version 2.0 (the
 * "License"); you may not use this file except in compliance
 * with the License.  You may obtain a copy of the License at
 *
 *  http://www.apache.org/licenses/LICENSE-2.0
 *
 * Unless required by applicable law or agreed to in writing,
 * software distributed under the License is distributed on an
 * "AS IS" BASIS, WITHOUT WARRANTIES OR CONDITIONS OF ANY
 * KIND, either express or implied.  See the License for the
 * specific language governing permissions and limitations
 * under the License.
 */
#include <stdint.h>
#include <assert.h>
#include <string.h>
#include "syscfg/syscfg.h"
#include "nimble/ble.h"
#include "nimble/nimble_opt.h"
#include "nimble/hci_common.h"
#include "controller/ble_ll.h"
#include "controller/ble_ll_hci.h"
#include "controller/ble_ll_ctrl.h"
#include "controller/ble_hw.h"
#include "ble_ll_conn_priv.h"

/* To use spec sample data for testing */
#undef BLE_LL_ENCRYPT_USE_TEST_DATA

/*
 * For console debug to show session key calculation. NOTE: if you define
 * this the stack requirements for the LL task go up considerably. The
 * default stack will not be enough and must be increased.
 */
#undef BLE_LL_ENCRYPT_DEBUG
#ifdef BLE_LL_ENCRYPT_DEBUG
#include "console/console.h"
#endif

/*
 * XXX:
 *  1) Do I need to keep track of which procedures have already been done?
 *     Do I need to worry about repeating procedures?
 *  2) Should we create pool of control pdu's?. Dont need more
 *  than the # of connections and can probably deal with quite a few less
 *  if we have lots of connections.
 *  3) What about procedures that have been completed but try to restart?
 *  4) NOTE: there is a supported features procedure. However, in the case
 *  of data length extension, if the receiving device does not understand
 *  the pdu or it does not support data length extension, the LL_UNKNOWN_RSP
 *  pdu is sent. That needs to be processed...
 *  5) We are supposed to remember when we do the data length update proc if
 *  the device sent us an unknown rsp. We should not send it another len req.
 *  Implement this how? Through remote supported features?
 *  8) How to count control pdus sent. DO we count enqueued + sent, or only
 *  sent (actually attempted to tx). Do we count failures? How?
 */

/*
 * XXX: I definitely have an issue with control procedures and connection
 * param request procedure and connection update procedure. This was
 * noted when receiving an unknown response. Right now, I am getting confused
 * with connection parameter request and updates regarding which procedures
 * are running. So I need to go look through all the code and see where I
 * used the request procedure and the update procedure and make sure I am doing
 * the correct thing.
 */

/*
 * This array contains the length of the CtrData field in LL control PDU's.
 * Note that there is a one byte opcode which precedes this field in the LL
 * control PDU, so total data channel payload length for the control pdu is
 * one greater.
 */
const uint8_t g_ble_ll_ctrl_pkt_lengths[BLE_LL_CTRL_OPCODES] =
{
    BLE_LL_CTRL_CONN_UPD_REQ_LEN,
    BLE_LL_CTRL_CHAN_MAP_LEN,
    BLE_LL_CTRL_TERMINATE_IND_LEN,
    BLE_LL_CTRL_ENC_REQ_LEN,
    BLE_LL_CTRL_ENC_RSP_LEN,
    BLE_LL_CTRL_START_ENC_REQ_LEN,
    BLE_LL_CTRL_START_ENC_RSP_LEN,
    BLE_LL_CTRL_UNK_RSP_LEN,
    BLE_LL_CTRL_FEATURE_LEN,
    BLE_LL_CTRL_FEATURE_LEN,
    BLE_LL_CTRL_PAUSE_ENC_REQ_LEN,
    BLE_LL_CTRL_PAUSE_ENC_RSP_LEN,
    BLE_LL_CTRL_VERSION_IND_LEN,
    BLE_LL_CTRL_REJ_IND_LEN,
    BLE_LL_CTRL_SLAVE_FEATURE_REQ_LEN,
    BLE_LL_CTRL_CONN_PARAMS_LEN,
    BLE_LL_CTRL_CONN_PARAMS_LEN,
    BLE_LL_CTRL_REJECT_IND_EXT_LEN,
    BLE_LL_CTRL_PING_LEN,
    BLE_LL_CTRL_PING_LEN,
    BLE_LL_CTRL_LENGTH_REQ_LEN,
    BLE_LL_CTRL_LENGTH_REQ_LEN,
    BLE_LL_CTRL_PHY_REQ_LEN,
    BLE_LL_CTRL_PHY_RSP_LEN,
    BLE_LL_CTRL_PHY_UPD_IND_LEN,
    BLE_LL_CTRL_MIN_USED_CHAN_LEN
};

/**
 * Called to determine if a LL control procedure with an instant has
 * been initiated.
 *
 * If the function returns a 0 it means no conflicting procedure has
 * been initiated. Otherwise it returns the appropriate BLE error code to
 * send.
 *
 * @param connsm Pointer to connection state machine.
 * @param req_ctrl_proc The procedure that the peer is trying to initiate
 *
 * @return uint8_t
 */
uint8_t
ble_ll_ctrl_proc_with_instant_initiated(struct ble_ll_conn_sm *connsm,
                                        uint8_t req_ctrl_proc)
{
    uint8_t err;

    switch (connsm->cur_ctrl_proc) {
    case BLE_LL_CTRL_PROC_PHY_UPDATE:
    case BLE_LL_CTRL_PROC_CONN_UPDATE:
    case BLE_LL_CTRL_PROC_CONN_PARAM_REQ:
    case BLE_LL_CTRL_PROC_CHAN_MAP_UPD:
        if (req_ctrl_proc == connsm->cur_ctrl_proc) {
            err = BLE_ERR_LMP_COLLISION;
        } else if ((connsm->cur_ctrl_proc == BLE_LL_CTRL_PROC_CONN_UPDATE) &&
                   (req_ctrl_proc == BLE_LL_CTRL_PROC_CONN_PARAM_REQ)) {
            err = BLE_ERR_LMP_COLLISION;
        } else {
            err = BLE_ERR_DIFF_TRANS_COLL;
        }
        break;
    default:
        err = 0;
    }

    return err;
}

/**
 * Create a LL_REJECT_EXT_IND pdu.
 *
 * @param rej_opcode Opcode to be rejected.
 * @param err: error response
 * @param ctrdata: Pointer to where CtrData starts in pdu
 */
void
ble_ll_ctrl_rej_ext_ind_make(uint8_t rej_opcode, uint8_t err, uint8_t *ctrdata)
{
    ctrdata[0] = rej_opcode;
    ctrdata[1] = err;
}

static int
ble_ll_ctrl_chk_supp_bytes(uint16_t bytes)
{
    int rc;

    if ((bytes < BLE_LL_CONN_SUPP_BYTES_MIN) ||
        (bytes > BLE_LL_CONN_SUPP_BYTES_MAX)) {
        rc = 0;
    } else {
        rc = 1;
    }

    return rc;
}

static int
ble_ll_ctrl_chk_supp_time(uint16_t t)
{
    int rc;

    if ((t < BLE_LL_CONN_SUPP_TIME_MIN) || (t > BLE_LL_CONN_SUPP_TIME_MAX)) {
        rc = 0;
    } else {
        rc = 1;
    }

    return rc;
}

#if (BLE_LL_BT5_PHY_SUPPORTED == 1)
/**
 * Called to cancel a phy update procedure.
 *
 * @param connsm
 * @param ble_err
 */
void
ble_ll_ctrl_phy_update_cancel(struct ble_ll_conn_sm *connsm, uint8_t ble_err)
{
    /* cancel any pending phy update procedures */
    CLR_PENDING_CTRL_PROC(connsm, BLE_LL_CTRL_PROC_PHY_UPDATE);

    /* Check if the host wants an event */
    if (CONN_F_HOST_PHY_UPDATE(connsm)) {
        ble_ll_hci_ev_phy_update(connsm, ble_err);
        CONN_F_HOST_PHY_UPDATE(connsm) = 0;
    }

    /* Clear any bits for phy updates that might be in progress */
    CONN_F_CTRLR_PHY_UPDATE(connsm) = 0;
}
#endif

static int
ble_ll_ctrl_len_proc(struct ble_ll_conn_sm *connsm, uint8_t *dptr)
{
    int rc;
    struct ble_ll_len_req ctrl_req;

    /* Extract parameters and check if valid */
    ctrl_req.max_rx_bytes = get_le16(dptr);
    ctrl_req.max_rx_time = get_le16(dptr + 2);
    ctrl_req.max_tx_bytes = get_le16(dptr + 4);
    ctrl_req.max_tx_time = get_le16(dptr + 6);

    if (!ble_ll_ctrl_chk_supp_bytes(ctrl_req.max_rx_bytes) ||
        !ble_ll_ctrl_chk_supp_bytes(ctrl_req.max_tx_bytes) ||
        !ble_ll_ctrl_chk_supp_time(ctrl_req.max_tx_time) ||
        !ble_ll_ctrl_chk_supp_time(ctrl_req.max_rx_time)) {
        rc = 1;
    } else {
        /* Update the connection with the new parameters */
        ble_ll_conn_datalen_update(connsm, &ctrl_req);
        rc = 0;
    }

    return rc;
}

/**
 * Process a received LL_PING_RSP control pdu.
 *
 * NOTE: we dont have to reset the callout since this packet will have had a
 * valid MIC and that will restart the authenticated payload timer
 *
 * @param connsm
 */
static void
ble_ll_ctrl_rx_ping_rsp(struct ble_ll_conn_sm *connsm)
{
    /* Stop the control procedure */
    ble_ll_ctrl_proc_stop(connsm, BLE_LL_CTRL_PROC_LE_PING);
}

/**
 * Called when we receive either a connection parameter request or response.
 *
 * @param connsm
 * @param dptr
 * @param rspbuf
 * @param opcode
 *
 * @return int
 */
static int
ble_ll_ctrl_conn_param_pdu_proc(struct ble_ll_conn_sm *connsm, uint8_t *dptr,
                                uint8_t *rspbuf, uint8_t opcode)
{
    int rc;
    int indicate;
    uint8_t rsp_opcode;
    uint8_t ble_err;
    struct ble_ll_conn_params *req;
    struct hci_conn_update *hcu;

    /* Extract parameters and check if valid */
    req = &connsm->conn_cp;
    req->interval_min = get_le16(dptr);
    req->interval_max = get_le16(dptr + 2);
    req->latency = get_le16(dptr + 4);
    req->timeout = get_le16(dptr + 6);
    req->pref_periodicity = dptr[8];
    req->ref_conn_event_cnt  = get_le16(dptr + 9);
    req->offset0 = get_le16(dptr + 11);
    req->offset1 = get_le16(dptr + 13);
    req->offset2 = get_le16(dptr + 15);
    req->offset3 = get_le16(dptr + 17);
    req->offset4 = get_le16(dptr + 19);
    req->offset5 = get_le16(dptr + 21);

    /* Check if parameters are valid */
    ble_err = BLE_ERR_SUCCESS;
    rc = ble_ll_conn_hci_chk_conn_params(req->interval_min,
                                         req->interval_max,
                                         req->latency,
                                         req->timeout);
    if (rc) {
        ble_err = BLE_ERR_INV_LMP_LL_PARM;
        goto conn_param_pdu_exit;
    }

    /*
     * Check if there is a requested change to either the interval, timeout
     * or latency. If not, this may just be an anchor point change and we do
     * not have to notify the host.
     *  XXX: what if we dont like the parameters? When do we check that out?
     */
    indicate = 1;
    if (opcode == BLE_LL_CTRL_CONN_PARM_REQ) {
        if ((connsm->conn_itvl >= req->interval_min) &&
            (connsm->conn_itvl <= req->interval_max) &&
            (connsm->supervision_tmo == req->timeout) &&
            (connsm->slave_latency == req->latency)) {
            indicate = 0;
            goto conn_parm_req_do_indicate;
        }
    }

    /*
     * A change has been requested. Is it within the values specified by
     * the host? Note that for a master we will not be processing a
     * connect param request from a slave if we are currently trying to
     * update the connection parameters. This means that the previous
     * check is all we need for a master (when receiving a request).
     */
    if ((connsm->conn_role == BLE_LL_CONN_ROLE_SLAVE) ||
        (opcode == BLE_LL_CTRL_CONN_PARM_RSP)) {
        /*
         * Not sure what to do about the slave. It is possible that the
         * current connection parameters are not the same ones as the local host
         * has provided? Not sure what to do here. Do we need to remember what
         * host sent us? For now, I will assume that we need to remember what
         * the host sent us and check it out.
         */
        hcu = &connsm->conn_param_req;
        if (hcu->handle != 0) {
            if (!((req->interval_min < hcu->conn_itvl_min) ||
                  (req->interval_min > hcu->conn_itvl_max) ||
                  (req->interval_max < hcu->conn_itvl_min) ||
                  (req->interval_max > hcu->conn_itvl_max) ||
                  (req->latency != hcu->conn_latency) ||
                  (req->timeout != hcu->supervision_timeout))) {
                indicate = 0;
            }
        }
    }

conn_parm_req_do_indicate:
    /*
     * XXX: are the connection update parameters acceptable? If not, we will
     * need to know before we indicate to the host that they are acceptable.
     */
    if (indicate) {
        /*
         * Send event to host. At this point we leave and wait to get
         * an answer.
         */
        /* XXX: what about masked out event? */
        ble_ll_hci_ev_rem_conn_parm_req(connsm, req);
        connsm->host_reply_opcode = opcode;
        connsm->csmflags.cfbit.awaiting_host_reply = 1;
        rsp_opcode = 255;
    } else {
        /* Create reply to connection request */
        rsp_opcode = ble_ll_ctrl_conn_param_reply(connsm, rspbuf, req);
    }

conn_param_pdu_exit:
    if (ble_err) {
        rsp_opcode = BLE_LL_CTRL_REJECT_IND_EXT;
        rspbuf[1] = opcode;
        rspbuf[2] = ble_err;
    }
    return rsp_opcode;
}

/**
 * Called to process and UNKNOWN_RSP LL control packet.
 *
 * Context: Link Layer Task
 *
 * @param dptr
 */
static void
ble_ll_ctrl_proc_unk_rsp(struct ble_ll_conn_sm *connsm, uint8_t *dptr)
{
    uint8_t ctrl_proc;
    uint8_t opcode;

    /* Get opcode of unknown LL control frame */
    opcode = dptr[0];

    /* Convert opcode to control procedure id */
    switch (opcode) {
    case BLE_LL_CTRL_LENGTH_REQ:
        ctrl_proc = BLE_LL_CTRL_PROC_DATA_LEN_UPD;
        break;
    case BLE_LL_CTRL_CONN_UPDATE_IND:
        ctrl_proc = BLE_LL_CTRL_PROC_CONN_UPDATE;
        break;
    case BLE_LL_CTRL_SLAVE_FEATURE_REQ:
        ctrl_proc = BLE_LL_CTRL_PROC_FEATURE_XCHG;
        break;
    case BLE_LL_CTRL_CONN_PARM_RSP:
    case BLE_LL_CTRL_CONN_PARM_REQ:
        ctrl_proc = BLE_LL_CTRL_PROC_CONN_PARAM_REQ;
        break;
    case BLE_LL_CTRL_PING_REQ:
        CONN_F_LE_PING_SUPP(connsm) = 0;
#if (MYNEWT_VAL(BLE_LL_CFG_FEAT_LE_PING) == 1)
        os_callout_stop(&connsm->auth_pyld_timer);
#endif
        ctrl_proc = BLE_LL_CTRL_PROC_LE_PING;
        break;
#if (BLE_LL_BT5_PHY_SUPPORTED ==1)
    case BLE_LL_CTRL_PHY_REQ:
        ble_ll_ctrl_phy_update_cancel(connsm, BLE_ERR_UNSUPP_REM_FEATURE);
        ctrl_proc = BLE_LL_CTRL_PROC_PHY_UPDATE;
        break;
#endif
    default:
        ctrl_proc = BLE_LL_CTRL_PROC_NUM;
        break;
    }

    /* If we are running this one currently, stop it */
    if (connsm->cur_ctrl_proc == ctrl_proc) {
        /* Stop the control procedure */
        ble_ll_ctrl_proc_stop(connsm, ctrl_proc);
        if (ctrl_proc == BLE_LL_CTRL_PROC_CONN_PARAM_REQ) {
            ble_ll_hci_ev_conn_update(connsm, BLE_ERR_UNSUPP_REM_FEATURE);
        } else if (ctrl_proc == BLE_LL_CTRL_PROC_FEATURE_XCHG) {
            ble_ll_hci_ev_rd_rem_used_feat(connsm, BLE_ERR_UNSUPP_REM_FEATURE);
        }
    }
}

#if (BLE_LL_BT5_PHY_SUPPORTED == 1)
void
ble_ll_ctrl_phy_update_proc_complete(struct ble_ll_conn_sm *connsm)
{
    int chk_proc_stop;
    int chk_host_phy;

    chk_proc_stop = 1;
    chk_host_phy = 1;

    if (CONN_F_PEER_PHY_UPDATE(connsm)) {
        CONN_F_PEER_PHY_UPDATE(connsm) = 0;
    } else if (CONN_F_CTRLR_PHY_UPDATE(connsm)) {
        CONN_F_CTRLR_PHY_UPDATE(connsm) = 0;
    } else {
        /* Must be a host-initiated update */
        CONN_F_HOST_PHY_UPDATE(connsm) = 0;
        chk_host_phy = 0;
        if (CONN_F_PHY_UPDATE_EVENT(connsm) == 0) {
            ble_ll_hci_ev_phy_update(connsm, BLE_ERR_SUCCESS);
        }
    }

    /* Must check if we need to start host procedure */
    if (chk_host_phy) {
        if (CONN_F_HOST_PHY_UPDATE(connsm)) {
            if (ble_ll_conn_chk_phy_upd_start(connsm)) {
                CONN_F_HOST_PHY_UPDATE(connsm) = 0;
            } else {
                chk_proc_stop = 0;
            }
        }
    }

    if (chk_proc_stop) {
        ble_ll_ctrl_proc_stop(connsm, BLE_LL_CTRL_PROC_PHY_UPDATE);
    }
}

/**
 * Convert a phy mask to a numeric phy value.
 *
 * NOTE: only one bit should be set here and there should be at least one.
 * If this function returns a 0 it is an error!
 *
 * @param phy_mask Bitmask of phy
 *
 * @return uint8_t The numeric value associated with the phy mask
 *
 * BLE_HCI_LE_PHY_1M                    (1)
 * BLE_HCI_LE_PHY_2M                    (2)
 * BLE_HCI_LE_PHY_CODED                 (3)
 */
static uint8_t
ble_ll_ctrl_phy_mask_to_numeric(uint8_t phy_mask)
{
    uint8_t numeric;

    /*
     * NOTE: wipe out unsupported PHYs. There should not be an unsupported
     * in this mask if the other side is working correctly.
     */
#if !MYNEWT_VAL(BLE_LL_CFG_FEAT_LE_2M_PHY)
    phy_mask &= ~BLE_HCI_LE_PHY_2M_PREF_MASK;
#endif
#if !MYNEWT_VAL(BLE_LL_CFG_FEAT_LE_CODED_PHY)
    phy_mask &= ~BLE_HCI_LE_PHY_CODED_PREF_MASK;
#endif

    if (phy_mask & BLE_HCI_LE_PHY_1M_PREF_MASK) {
        numeric = BLE_HCI_LE_PHY_1M;
        phy_mask &= ~BLE_HCI_LE_PHY_1M_PREF_MASK;
    } else if (phy_mask & BLE_HCI_LE_PHY_2M_PREF_MASK) {
        numeric = BLE_HCI_LE_PHY_2M;
        phy_mask &= ~BLE_HCI_LE_PHY_2M_PREF_MASK;
    } else if (phy_mask & BLE_HCI_LE_PHY_CODED_PREF_MASK) {
        numeric = BLE_HCI_LE_PHY_CODED;
        phy_mask &= ~BLE_HCI_LE_PHY_CODED_PREF_MASK;
    } else {
        numeric = 0;
    }

    if (phy_mask != 0) {
        numeric = 0;
    }

    return numeric;
}

/**
 *
 *  There is probably a better way for the controller to choose which PHY use.
 *  There are no BER metrics and RSSI does not give you S/N so for now we will
 *  choose this heirarchy:
 *     -> if 2Mbps available, use it.
 *     -> If 1Mbps available, use it.
 *     -> otherwise use coded phy.
 *
 * @param prefs The mask of preferred phys
 * @return uint8_t The phy to use (not a mask)
 */
static uint8_t
ble_ll_ctrl_find_new_phy(uint8_t prefs)
{
    uint8_t new_phy;

    new_phy = prefs;
    if (new_phy) {
        if (new_phy & BLE_HCI_LE_PHY_2M_PREF_MASK) {
            new_phy = BLE_HCI_LE_PHY_2M;
        } else if (new_phy & BLE_HCI_LE_PHY_1M_PREF_MASK) {
            new_phy = BLE_HCI_LE_PHY_1M;
        } else {
            new_phy = BLE_HCI_LE_PHY_CODED;
        }
    }

    return new_phy;
}

/**
 * Create a LL_PHY_UPDATE_IND pdu
 *
 * @param connsm Pointer to connection state machine
 * @param dptr Pointer to PHY_REQ or PHY_RSP data.
 * @param ctrdata: Pointer to where CtrData of UPDATE_IND pdu starts
 * @param slave_req flag denoting if slave requested this. 0: no 1:yes
 */
static void
ble_ll_ctrl_phy_update_ind_make(struct ble_ll_conn_sm *connsm, uint8_t *dptr,
                                uint8_t *ctrdata, int slave_req)
{
    uint8_t m_to_s;
    uint8_t s_to_m;
    uint8_t tx_phys;
    uint8_t rx_phys;
    uint16_t instant;

    /* Get preferences from PDU */
    tx_phys = dptr[0];
    rx_phys = dptr[1];

    /* Get m_to_s and s_to_m masks */
    if (slave_req) {
        m_to_s = connsm->phy_data.host_pref_tx_phys & rx_phys;
        s_to_m = connsm->phy_data.host_pref_rx_phys & tx_phys;
    } else {
        m_to_s = connsm->phy_data.req_pref_tx_phys & rx_phys;
        s_to_m = connsm->phy_data.req_pref_rx_phys & tx_phys;
    }

    /* Find new phys. If not different than current, set to 0 */
    m_to_s = ble_ll_ctrl_find_new_phy(m_to_s);
    if (m_to_s == connsm->phy_data.cur_tx_phy) {
        m_to_s = 0;
    }

    s_to_m = ble_ll_ctrl_find_new_phy(s_to_m);
    if (s_to_m == connsm->phy_data.cur_rx_phy) {
        s_to_m = 0;
    }

    /* At this point, m_to_s and s_to_m are not masks; they are numeric */

    /*
     * If not changing we still send update ind. Check if hosts expects
     * the event and if so send it. Stop control procedure if it is the
     * one running.
     */
    if ((m_to_s == 0) && (s_to_m == 0)) {
        if (CONN_F_PEER_PHY_UPDATE(connsm)) {
            CONN_F_PEER_PHY_UPDATE(connsm) = 0;
        } else if (CONN_F_CTRLR_PHY_UPDATE(connsm)) {
            CONN_F_CTRLR_PHY_UPDATE(connsm) = 0;
            ble_ll_ctrl_proc_stop(connsm, BLE_LL_CTRL_PROC_PHY_UPDATE);
        } else {
            ble_ll_hci_ev_phy_update(connsm, BLE_ERR_SUCCESS);
            CONN_F_HOST_PHY_UPDATE(connsm) = 0;
            ble_ll_ctrl_proc_stop(connsm, BLE_LL_CTRL_PROC_PHY_UPDATE);
        }
        instant = 0;
    } else {
        /* Determine instant we will use. 6 more is minimum */
        instant = connsm->event_cntr + connsm->slave_latency + 6 + 1;
        connsm->phy_instant = instant;
        CONN_F_PHY_UPDATE_SCHED(connsm) = 1;

        /* Convert m_to_s and s_to_m to masks */
        m_to_s = 1 << (m_to_s - 1);
        s_to_m = 1 << (s_to_m - 1);

        /* Set new phys to use when instant occurs */
        connsm->phy_data.new_tx_phy = m_to_s;
        connsm->phy_data.new_rx_phy = s_to_m;
    }

    ctrdata[0] = m_to_s;
    ctrdata[1] = s_to_m;
    put_le16(ctrdata + 2, instant);
}

/**
 * Create a LL_PHY_REQ or LL_PHY_RSP pdu
 *
 * @param connsm Pointer to connection state machine
 * @param ctrdata: Pointer to where CtrData starts in pdu
 */
static void
ble_ll_ctrl_phy_req_rsp_make(struct ble_ll_conn_sm *connsm, uint8_t *ctrdata)
{
    /* If no preference we use current phy */
    if (connsm->phy_data.host_pref_tx_phys == 0) {
        ctrdata[0] = CONN_CUR_TX_PHY_MASK(connsm);
    } else {
        ctrdata[0] = connsm->phy_data.host_pref_tx_phys;
    }
    if (connsm->phy_data.host_pref_rx_phys == 0) {
        ctrdata[1] = CONN_CUR_RX_PHY_MASK(connsm);
    } else {
        ctrdata[1] = connsm->phy_data.host_pref_rx_phys;
    }
}

static uint8_t
ble_ll_ctrl_rx_phy_req(struct ble_ll_conn_sm *connsm, uint8_t *req,
                       uint8_t *rsp)
{
    uint8_t rsp_opcode;
    uint8_t err;

    /*
     * XXX: TODO if we have an instant in progress we should end connection.
     * At least it seems that is the case. Need to figure out more from
     * the spec here.
     */

    /* Check if we have already initiated a procedure with an instant */
    err = ble_ll_ctrl_proc_with_instant_initiated(connsm,
                                                  BLE_LL_CTRL_PROC_PHY_UPDATE);

    if (connsm->conn_role == BLE_LL_CONN_ROLE_MASTER) {
        if (err) {
            ble_ll_ctrl_rej_ext_ind_make(BLE_LL_CTRL_PHY_REQ, err, rsp);
            rsp_opcode = BLE_LL_CTRL_REJECT_IND_EXT;
        } else {
            /*
             * NOTE: do not change order of these two lines as the call to
             * make the LL_PHY_UPDATE_IND pdu might clear the flag.
             */
            CONN_F_PEER_PHY_UPDATE(connsm) = 1;
            ble_ll_ctrl_phy_update_ind_make(connsm, req, rsp, 1);
            rsp_opcode = BLE_LL_CTRL_PHY_UPDATE_IND;
        }
    } else {
        /* XXX: deal with other control procedures that we need to stop */
        if (err) {
            if (connsm->cur_ctrl_proc == BLE_LL_CTRL_PROC_PHY_UPDATE) {
                os_callout_stop(&connsm->ctrl_proc_rsp_timer);
                connsm->cur_ctrl_proc = BLE_LL_CTRL_PROC_IDLE;
            }

            /* If there is a PHY update procedure pending cancel it */
            ble_ll_ctrl_phy_update_cancel(connsm, err);

            /* XXX: ? Should not be any phy update events */
            CONN_F_PHY_UPDATE_EVENT(connsm) = 0;
        }

        /* XXX: TODO: if we started another procedure with an instant
         * why are we doing this? Need to look into this.*/

        /* Respond to master's phy update procedure */
        CONN_F_PEER_PHY_UPDATE(connsm) = 1;
        ble_ll_ctrl_phy_req_rsp_make(connsm, rsp);
        rsp_opcode = BLE_LL_CTRL_PHY_RSP;
    }
    return rsp_opcode;
}

/**
 * Process a received LL_PHY_RSP pdu
 *
 * @param connsm
 * @param dptr Pointer to LL_PHY_RSP ctrdata
 * @param rsp Pointer to CtrData of PHY_UPDATE_IND.
 *
 * @return uint8_t
 */
static uint8_t
ble_ll_ctrl_rx_phy_rsp(struct ble_ll_conn_sm *connsm, uint8_t *dptr,
                       uint8_t *rsp)
{
    uint8_t rsp_opcode;

    rsp_opcode = BLE_ERR_MAX;
    if (connsm->conn_role == BLE_LL_CONN_ROLE_MASTER) {
        if (connsm->cur_ctrl_proc == BLE_LL_CTRL_PROC_PHY_UPDATE) {
            ble_ll_ctrl_phy_update_ind_make(connsm, dptr, rsp, 0);
            os_callout_stop(&connsm->ctrl_proc_rsp_timer);
            rsp_opcode = BLE_LL_CTRL_PHY_UPDATE_IND;
        }

        /*
         * If not in the process of doing this control procedure something
         * is wrong. End connection? Assert?
         *
         * XXX: TODO count some stat?
         */
    }

    /* NOTE: slave should never receive one of these */

    return rsp_opcode;
}

/**
 * Called when a LL_PHY_UPDATE_IND pdu is received
 *
 * NOTE: slave is the only device that should receive this.
 *
 * @param connsm
 * @param dptr
 */
void
ble_ll_ctrl_rx_phy_update_ind(struct ble_ll_conn_sm *connsm, uint8_t *dptr)
{
    int no_change;
    uint8_t new_m_to_s_mask;
    uint8_t new_s_to_m_mask;
    uint8_t new_tx_phy;
    uint8_t new_rx_phy;
    uint16_t instant;
    uint16_t delta;

    if (connsm->conn_role == BLE_LL_CONN_ROLE_SLAVE) {
        /*
         * Reception stops the procedure response timer but does not
         * complete the procedure
         */
        if (connsm->cur_ctrl_proc == BLE_LL_CTRL_PROC_PHY_UPDATE) {
            os_callout_stop(&connsm->ctrl_proc_rsp_timer);
        }

        /*
         * XXX: Should we check to see if we are expecting to receive one
         * of these, and if not, kill connection? Meaning we better be
         * doing either a PEER, CTRLR, or HOST phy update.
         */
        /* get the new phy masks and see if we need to change */
        new_m_to_s_mask = dptr[0];
        new_s_to_m_mask = dptr[1];
        instant = get_le16(dptr + 2);

        if ((new_m_to_s_mask == 0) && (new_s_to_m_mask == 0)) {
            /* No change in phy */
            no_change = 1;
        } else {
            no_change = 0;
            /*
             * NOTE: from the slaves perspective, the m to s phy is the one
             * that the slave will receive on; s to m is the one it will
             * transmit on
             */
            new_rx_phy = ble_ll_ctrl_phy_mask_to_numeric(new_m_to_s_mask);
            new_tx_phy = ble_ll_ctrl_phy_mask_to_numeric(new_s_to_m_mask);

            if ((new_tx_phy == 0) && (new_rx_phy == 0)) {
                /* XXX: this is an error! What to do??? */
                no_change = 1;
            }

            if ((new_tx_phy == connsm->phy_data.cur_tx_phy) &&
                (new_rx_phy == connsm->phy_data.cur_rx_phy)) {
                no_change = 1;
            }
        }

        if (!no_change) {
            /* If instant is in the past, we have to end the connection */
            delta = (instant - connsm->event_cntr) & 0xFFFF;
            if (delta >= 32767) {
                ble_ll_conn_timeout(connsm, BLE_ERR_INSTANT_PASSED);
            } else {
                connsm->phy_data.new_tx_phy = new_tx_phy;
                connsm->phy_data.new_rx_phy = new_rx_phy;
                connsm->phy_instant = instant;
                CONN_F_PHY_UPDATE_SCHED(connsm) = 1;
            }
            return;
        }

        ble_ll_ctrl_phy_update_proc_complete(connsm);
    }
}
#endif

/**
 * Create a link layer length request or length response PDU.
 *
 * NOTE: this function does not set the LL data pdu header nor does it
 * set the opcode in the buffer.
 *
 * @param connsm
 * @param dptr: Pointer to where control pdu payload starts
 */
static void
ble_ll_ctrl_datalen_upd_make(struct ble_ll_conn_sm *connsm, uint8_t *dptr)
{
    put_le16(dptr + 1, connsm->max_rx_octets);
    put_le16(dptr + 3, connsm->max_rx_time);
    put_le16(dptr + 5, connsm->max_tx_octets);
    put_le16(dptr + 7, connsm->max_tx_time);
}

#if (MYNEWT_VAL(BLE_LL_CFG_FEAT_LE_ENCRYPTION) == 1)
void
ble_ll_calc_session_key(struct ble_ll_conn_sm *connsm)
{
#ifdef BLE_LL_ENCRYPT_DEBUG
    int cnt;
#endif

    /* XXX: possibly have some way out of this if this locks up */
    while (1) {
        if (!ble_hw_encrypt_block(&connsm->enc_data.enc_block)) {
            break;
        }
    }

#ifdef BLE_LL_ENCRYPT_DEBUG
    console_printf("Calculating Session Key for handle=%u",
                   connsm->conn_handle);

    console_printf("\nLTK:");
    for (cnt = 0; cnt < 16; ++cnt) {
        console_printf("%02x", connsm->enc_data.enc_block.key[cnt]);
    }
    console_printf("\nSKD:");
    for (cnt = 0; cnt < 16; ++cnt) {
        console_printf("%02x", connsm->enc_data.enc_block.plain_text[cnt]);
    }
    console_printf("\nSession Key:");
    for (cnt = 0; cnt < 16; ++cnt) {
        console_printf("%02x", connsm->enc_data.enc_block.cipher_text[cnt]);
    }
    console_printf("\nIV:");
    for (cnt = 0; cnt < 8; ++ cnt) {
        console_printf("%02x", connsm->enc_data.iv[cnt]);
    }
    console_printf("\n");
#endif
}

/**
 * Called to determine if this is a control PDU we are allowed to send. This
 * is called when a link is being encrypted, as only certain control PDU's
 * area lowed to be sent.
 *
 * XXX: the current code may actually allow some control pdu's to be sent
 * in states where they shouldnt. I dont expect those states to occur so I
 * dont try to check for them but we could do more...
 *
 * @param pkthdr
 *
 * @return int
 */
int
ble_ll_ctrl_enc_allowed_pdu(struct os_mbuf_pkthdr *pkthdr)
{
    int allowed;
    uint8_t opcode;
    uint8_t llid;
    struct os_mbuf *m;
    struct ble_mbuf_hdr *ble_hdr;

    allowed = 0;
    m = OS_MBUF_PKTHDR_TO_MBUF(pkthdr);
    ble_hdr = BLE_MBUF_HDR_PTR(m);

    llid = ble_hdr->txinfo.hdr_byte & BLE_LL_DATA_HDR_LLID_MASK;
    if (llid == BLE_LL_LLID_CTRL) {
        opcode = m->om_data[0];
        switch (opcode) {
        case BLE_LL_CTRL_REJECT_IND:
        case BLE_LL_CTRL_REJECT_IND_EXT:
        case BLE_LL_CTRL_START_ENC_RSP:
        case BLE_LL_CTRL_START_ENC_REQ:
        case BLE_LL_CTRL_ENC_REQ:
        case BLE_LL_CTRL_ENC_RSP:
        case BLE_LL_CTRL_PAUSE_ENC_REQ:
        case BLE_LL_CTRL_PAUSE_ENC_RSP:
        case BLE_LL_CTRL_TERMINATE_IND:
            allowed = 1;
            break;
        default:
            break;
        }
    }

    return allowed;
}

int
ble_ll_ctrl_is_start_enc_rsp(struct os_mbuf *txpdu)
{
    int is_start_enc_rsp;
    uint8_t opcode;
    uint8_t llid;
    struct ble_mbuf_hdr *ble_hdr;

    is_start_enc_rsp = 0;
    ble_hdr = BLE_MBUF_HDR_PTR(txpdu);

    llid = ble_hdr->txinfo.hdr_byte & BLE_LL_DATA_HDR_LLID_MASK;
    if (llid == BLE_LL_LLID_CTRL) {
        opcode = txpdu->om_data[0];
        if (opcode == BLE_LL_CTRL_START_ENC_RSP) {
            is_start_enc_rsp = 1;
        }
    }

    return is_start_enc_rsp;
}

/**
 * Called to create and send a LL_START_ENC_REQ or LL_START_ENC_RSP
 *
 * @param connsm
 * @param err
 *
 * @return int
 */
int
ble_ll_ctrl_start_enc_send(struct ble_ll_conn_sm *connsm, uint8_t opcode)
{
    int rc;
    struct os_mbuf *om;

    om = os_msys_get_pkthdr(BLE_LL_CTRL_MAX_PDU_LEN,
                            sizeof(struct ble_mbuf_hdr));
    if (om) {
        om->om_data[0] = opcode;
        ble_ll_conn_enqueue_pkt(connsm, om, BLE_LL_LLID_CTRL, 1);
        rc = 0;
    } else {
        rc = -1;
    }
    return rc;
}

/**
 * Create a link layer control "encrypt request" PDU.
 *
 * The LL_ENC_REQ PDU format is:
 *      Rand    (8)
 *      EDIV    (2)
 *      SKDm    (8)
 *      IVm     (4)
 *
 * The random number and encrypted diversifier come from the host command.
 * Controller generates master portion of SDK and IV.
 *
 * NOTE: this function does not set the LL data pdu header nor does it
 * set the opcode in the buffer.
 *
 * @param connsm
 * @param dptr: Pointer to where control pdu payload starts
 */
static void
ble_ll_ctrl_enc_req_make(struct ble_ll_conn_sm *connsm, uint8_t *dptr)
{
    put_le64(dptr, connsm->enc_data.host_rand_num);
    put_le16(dptr + 8, connsm->enc_data.enc_div);

#ifdef BLE_LL_ENCRYPT_USE_TEST_DATA
    /* IV stored LSB to MSB, IVm is LSB, IVs is MSB */
    put_le64(dptr + 10, g_bletest_SKDm);
    swap_buf(connsm->enc_data.enc_block.plain_text + 8, dptr + 10, 8);
    put_le32(dptr + 18, g_bletest_IVm);
    memcpy(connsm->enc_data.iv, dptr + 18, 4);
    return;
#endif

    ble_ll_rand_data_get(connsm->enc_data.enc_block.plain_text + 8, 8);
    swap_buf(dptr + 10, connsm->enc_data.enc_block.plain_text + 8, 8);
    ble_ll_rand_data_get(connsm->enc_data.iv, 4);
    memcpy(dptr + 18, connsm->enc_data.iv, 4);
}

/**
 * Called when LL_ENC_RSP is received by the master.
 *
 * Context: Link Layer Task.
 *
 * Format of the LL_ENC_RSP is:
 *      SKDs (8)
 *      IVs  (4)
 *
 *  The master now has the long term key (from the start encrypt command)
 *  and the SKD (stored in the plain text encryption block). From this the
 *  sessionKey is generated.
 *
 * @param connsm
 * @param dptr
 */
static void
ble_ll_ctrl_rx_enc_rsp(struct ble_ll_conn_sm *connsm, uint8_t *dptr)
{
    /* Calculate session key now that we have received the ENC_RSP */
    if (connsm->cur_ctrl_proc == BLE_LL_CTRL_PROC_ENCRYPT) {
        /* In case we were already encrypted we need to reset packet counters */
        connsm->enc_data.rx_pkt_cntr = 0;
        connsm->enc_data.tx_pkt_cntr = 0;
        connsm->enc_data.tx_encrypted = 0;

        swap_buf(connsm->enc_data.enc_block.plain_text, dptr, 8);
        memcpy(connsm->enc_data.iv + 4, dptr + 8, 4);
        ble_ll_calc_session_key(connsm);
        connsm->enc_data.enc_state = CONN_ENC_S_START_ENC_REQ_WAIT;
    }
}

/**
 * Called when we have received a LL control encryption request PDU. This
 * should only be received by a slave.
 *
 * The LL_ENC_REQ PDU format is:
 *      Rand    (8)
 *      EDIV    (2)
 *      SKDm    (8)
 *      IVm     (4)
 *
 * This function returns the response opcode. Typically this will be ENC_RSP
 * but it could be a reject ind. Note that the caller of this function
 * will send the REJECT_IND_EXT if supported by remote.
 *
 * NOTE: if this is received by a master we will silently discard the PDU
 * (denoted by return BLE_ERR_MAX).
 *
 * @param connsm
 * @param dptr      Pointer to start of encrypt request data.
 * @param rspbuf
 */
static uint8_t
ble_ll_ctrl_rx_enc_req(struct ble_ll_conn_sm *connsm, uint8_t *dptr,
                       uint8_t *rspdata)
{
    if (connsm->conn_role != BLE_LL_CONN_ROLE_SLAVE) {
        return BLE_ERR_MAX;
    }

    /* In case we were already encrypted we need to reset packet counters */
    connsm->enc_data.rx_pkt_cntr = 0;
    connsm->enc_data.tx_pkt_cntr = 0;
    connsm->enc_data.tx_encrypted = 0;

    /* Extract information from request */
    connsm->enc_data.host_rand_num = get_le64(dptr);
    connsm->enc_data.enc_div = get_le16(dptr + 8);

#if BLE_LL_ENCRYPT_USE_TEST_DATA
    swap_buf(connsm->enc_data.enc_block.plain_text + 8, dptr + 10, 8);
    memcpy(connsm->enc_data.iv, dptr + 18, 4);

    put_le64(rspdata, g_bletest_SKDs);
    swap_buf(connsm->enc_data.enc_block.plain_text, rspdata, 8);
    put_le32(rspdata + 8, g_bletest_IVs);
    memcpy(connsm->enc_data.iv + 4, rspdata + 8, 4);
    return BLE_LL_CTRL_ENC_RSP;
#endif

    swap_buf(connsm->enc_data.enc_block.plain_text + 8, dptr + 10, 8);
    memcpy(connsm->enc_data.iv, dptr + 18, 4);

    /* Create the ENC_RSP. Concatenate our SKD and IV */
    ble_ll_rand_data_get(connsm->enc_data.enc_block.plain_text, 8);
    swap_buf(rspdata, connsm->enc_data.enc_block.plain_text, 8);
    ble_ll_rand_data_get(connsm->enc_data.iv + 4, 4);
    memcpy(rspdata + 8, connsm->enc_data.iv + 4, 4);

    return BLE_LL_CTRL_ENC_RSP;
}

static uint8_t
ble_ll_ctrl_rx_start_enc_req(struct ble_ll_conn_sm *connsm)
{
    int rc;

    /* Only master should receive start enc request */
    rc = BLE_ERR_MAX;
    if (connsm->conn_role == BLE_LL_CONN_ROLE_MASTER) {
        /* We only want to send a START_ENC_RSP if we havent yet */
        if (connsm->enc_data.enc_state == CONN_ENC_S_START_ENC_REQ_WAIT) {
            connsm->enc_data.enc_state = CONN_ENC_S_START_ENC_RSP_WAIT;
            rc = BLE_LL_CTRL_START_ENC_RSP;
        }
    }
    return rc;
}

static uint8_t
ble_ll_ctrl_rx_pause_enc_req(struct ble_ll_conn_sm *connsm)
{
    int rc;

    /*
     * The spec does not say what to do here, but if we receive a pause
     * encryption request and we are not encrypted, what do we do? We
     * ignore it...
     */
    rc = BLE_ERR_MAX;
    if ((connsm->conn_role == BLE_LL_CONN_ROLE_SLAVE) &&
        (connsm->enc_data.enc_state == CONN_ENC_S_ENCRYPTED)) {
        rc = BLE_LL_CTRL_PAUSE_ENC_RSP;
    }

    return rc;
}

/**
 * Called when a LL control pdu with opcode PAUSE_ENC_RSP is received.
 *
 *
 * @param connsm
 *
 * @return uint8_t
 */
static uint8_t
ble_ll_ctrl_rx_pause_enc_rsp(struct ble_ll_conn_sm *connsm)
{
    int rc;

    rc = BLE_ERR_MAX;
    if (connsm->conn_role == BLE_LL_CONN_ROLE_MASTER) {
        rc = BLE_LL_CTRL_PAUSE_ENC_RSP;
    }

    return rc;
}

/**
 * Called when we have received a LL_CTRL_START_ENC_RSP.
 *
 * Context: Link-layer task
 *
 * @param connsm
 *
 * @return uint8_t
 */
static uint8_t
ble_ll_ctrl_rx_start_enc_rsp(struct ble_ll_conn_sm *connsm)
{
    int rc;

    /* Not in proper state. Discard */
    if (connsm->enc_data.enc_state != CONN_ENC_S_START_ENC_RSP_WAIT) {
        return BLE_ERR_MAX;
    }

    /* If master, we are done. Stop control procedure and sent event to host */
    if (connsm->conn_role == BLE_LL_CONN_ROLE_MASTER) {
        /* We are encrypted */
        connsm->enc_data.enc_state = CONN_ENC_S_ENCRYPTED;
        ble_ll_ctrl_proc_stop(connsm, BLE_LL_CTRL_PROC_ENCRYPT);
#if (MYNEWT_VAL(BLE_LL_CFG_FEAT_LE_PING) == 1)
        ble_ll_conn_auth_pyld_timer_start(connsm);
#endif
        rc = BLE_ERR_MAX;
    } else {
        /* Procedure has completed but slave needs to send START_ENC_RSP */
        rc = BLE_LL_CTRL_START_ENC_RSP;
    }

    /*
     * XXX: for now, a Slave sends this event when it receivest the
     * START_ENC_RSP from the master. It might be technically incorrect
     * to send it before we transmit our own START_ENC_RSP.
     */
    ble_ll_hci_ev_encrypt_chg(connsm, BLE_ERR_SUCCESS);

    return rc;
}

#endif

/**
 * Called to make a connection parameter request or response control pdu.
 *
 * @param connsm
 * @param dptr Pointer to start of data. NOTE: the opcode is not part
 *             of the data.
 */
static void
ble_ll_ctrl_conn_param_pdu_make(struct ble_ll_conn_sm *connsm, uint8_t *dptr,
                                struct ble_ll_conn_params *req)
{
    uint16_t offset;
    struct hci_conn_update *hcu;

    /* If we were passed in a request, we use the parameters from the request */
    if (req) {
        put_le16(dptr, req->interval_min);
        put_le16(dptr + 2, req->interval_max);
        put_le16(dptr + 4, req->latency);
        put_le16(dptr + 6, req->timeout);
    } else {
        hcu = &connsm->conn_param_req;
        /* The host should have provided the parameters! */
        assert(hcu->handle != 0);
        put_le16(dptr, hcu->conn_itvl_min);
        put_le16(dptr + 2, hcu->conn_itvl_max);
        put_le16(dptr + 4, hcu->conn_latency);
        put_le16(dptr + 6, hcu->supervision_timeout);
    }

    /* XXX: NOTE: if interval min and interval max are != to each
     * other this value should be set to non-zero. I think this
     * applies only when an offset field is set. See section 5.1.7.1 pg 103
     * Vol 6 Part B.
     */
    /* XXX: for now, set periodicity to 0 */
    dptr[8] = 0;

    /* XXX: deal with reference event count. what to put here? */
    put_le16(dptr + 9, connsm->event_cntr);

    /* XXX: For now, dont use offsets */
    offset = 0xFFFF;
    put_le16(dptr + 11, offset);
    put_le16(dptr + 13, offset);
    put_le16(dptr + 15, offset);
    put_le16(dptr + 17, offset);
    put_le16(dptr + 19, offset);
    put_le16(dptr + 21, offset);
}

static void
ble_ll_ctrl_version_ind_make(struct ble_ll_conn_sm *connsm, uint8_t *pyld)
{
    /* Set flag to denote we have sent/received this */
    connsm->csmflags.cfbit.version_ind_sent = 1;

    /* Fill out response */
    pyld[0] = BLE_HCI_VER_BCS_5_0;
    put_le16(pyld + 1, MYNEWT_VAL(BLE_LL_MFRG_ID));
    put_le16(pyld + 3, BLE_LL_SUB_VERS_NR);
}

/**
 * Called to make a LL control channel map request PDU.
 *
 * @param connsm    Pointer to connection state machine
 * @param pyld      Pointer to payload of LL control PDU
 */
static void
ble_ll_ctrl_chanmap_req_make(struct ble_ll_conn_sm *connsm, uint8_t *pyld)
{
    /* Copy channel map that host desires into request */
    memcpy(pyld, g_ble_ll_conn_params.master_chan_map, BLE_LL_CONN_CHMAP_LEN);
    memcpy(connsm->req_chanmap, pyld, BLE_LL_CONN_CHMAP_LEN);

    /* Place instant into request */
    connsm->chanmap_instant = connsm->event_cntr + connsm->slave_latency + 6 + 1;
    put_le16(pyld + BLE_LL_CONN_CHMAP_LEN, connsm->chanmap_instant);

    /* Set scheduled flag */
    connsm->csmflags.cfbit.chanmap_update_scheduled = 1;
}

/**
 * Called to make a connection update request LL control PDU
 *
 * Context: Link Layer
 *
 * @param connsm
 * @param rsp
 */
static void
ble_ll_ctrl_conn_upd_make(struct ble_ll_conn_sm *connsm, uint8_t *pyld,
                          struct ble_ll_conn_params *cp)
{
    uint16_t instant;
    uint32_t dt;
    uint32_t num_old_ce;
    uint32_t new_itvl_usecs;
    uint32_t old_itvl_usecs;
    struct hci_conn_update *hcu;
    struct ble_ll_conn_upd_req *req;

    /*
     * Set instant. We set the instant to the current event counter plus
     * the amount of slave latency as the slave may not be listening
     * at every connection interval and we are not sure when the connect
     * request will actually get sent. We add one more event plus the
     * minimum as per the spec of 6 connection events.
     */
    instant = connsm->event_cntr + connsm->slave_latency + 6 + 1;

    /*
     * XXX: This should change in the future, but for now we will just
     * start the new instant at the same anchor using win offset 0.
     */
    /* Copy parameters in connection update structure */
    hcu = &connsm->conn_param_req;
    req = &connsm->conn_update_req;
    if (cp) {
        /* XXX: so we need to make the new anchor point some time away
         * from txwinoffset by some amount of msecs. Not sure how to do
           that here. We dont need to, but we should. */
        /* Calculate offset from requested offsets (if any) */
        if (cp->offset0 != 0xFFFF) {
            new_itvl_usecs = cp->interval_max * BLE_LL_CONN_ITVL_USECS;
            old_itvl_usecs = connsm->conn_itvl * BLE_LL_CONN_ITVL_USECS;
            if ((int16_t)(cp->ref_conn_event_cnt - instant) >= 0) {
                num_old_ce = cp->ref_conn_event_cnt - instant;
                dt = old_itvl_usecs * num_old_ce;
                dt += (cp->offset0 * BLE_LL_CONN_ITVL_USECS);
                dt = dt % new_itvl_usecs;
            } else {
                num_old_ce = instant - cp->ref_conn_event_cnt;
                dt = old_itvl_usecs * num_old_ce;
                dt -= (cp->offset0 * BLE_LL_CONN_ITVL_USECS);
                dt = dt % new_itvl_usecs;
                dt = new_itvl_usecs - dt;
            }
            req->winoffset = dt / BLE_LL_CONN_TX_WIN_USECS;
        } else {
            req->winoffset = 0;
        }
        req->interval = cp->interval_max;
        req->timeout = cp->timeout;
        req->latency = cp->latency;
        req->winsize = 1;
    } else {
        req->interval = hcu->conn_itvl_max;
        req->timeout = hcu->supervision_timeout;
        req->latency = hcu->conn_latency;
        req->winoffset = 0;
        req->winsize = connsm->tx_win_size;
    }
    req->instant = instant;

    /* XXX: make sure this works for the connection parameter request proc. */
    pyld[0] = req->winsize;
    put_le16(pyld + 1, req->winoffset);
    put_le16(pyld + 3, req->interval);
    put_le16(pyld + 5, req->latency);
    put_le16(pyld + 7, req->timeout);
    put_le16(pyld + 9, instant);

    /* Set flag in state machine to denote we have scheduled an update */
    connsm->csmflags.cfbit.conn_update_sched = 1;
}

/**
 * Called to respond to a LL control PDU connection parameter request or
 * response.
 *
 * @param connsm
 * @param rsp
 * @param req
 *
 * @return uint8_t
 */
uint8_t
ble_ll_ctrl_conn_param_reply(struct ble_ll_conn_sm *connsm, uint8_t *rsp,
                             struct ble_ll_conn_params *req)
{
    uint8_t rsp_opcode;

    if (connsm->conn_role == BLE_LL_CONN_ROLE_SLAVE) {
        /* Create a connection parameter response */
        ble_ll_ctrl_conn_param_pdu_make(connsm, rsp + 1, req);
        rsp_opcode = BLE_LL_CTRL_CONN_PARM_RSP;
    } else {
        /* Create a connection update pdu */
        ble_ll_ctrl_conn_upd_make(connsm, rsp + 1, req);
        rsp_opcode = BLE_LL_CTRL_CONN_UPDATE_IND;
    }

    return rsp_opcode;
}

/**
 * Called when we have received a LL_REJECT_IND or LL_REJECT_IND_EXT link
 * layer control Data Channel pdu.
 *
 * @param connsm
 * @param dptr
 * @param opcode
 */
static void
ble_ll_ctrl_rx_reject_ind(struct ble_ll_conn_sm *connsm, uint8_t *dptr,
                          uint8_t opcode)
{
    uint8_t ble_error;

    /* Get error out of received PDU */
    if (opcode == BLE_LL_CTRL_REJECT_IND) {
        ble_error = dptr[0];
    } else {
        ble_error = dptr[1];
    }

    /* XXX: should I check to make sure the rejected opcode is sane
       if we receive ind ext? */
    switch (connsm->cur_ctrl_proc) {
    case BLE_LL_CTRL_PROC_CONN_PARAM_REQ:
        if (opcode == BLE_LL_CTRL_REJECT_IND_EXT) {
            ble_ll_ctrl_proc_stop(connsm, BLE_LL_CTRL_PROC_CONN_PARAM_REQ);
            ble_ll_hci_ev_conn_update(connsm, ble_error);
        }
        break;
#if (MYNEWT_VAL(BLE_LL_CFG_FEAT_LE_ENCRYPTION) == 1)
    case BLE_LL_CTRL_PROC_ENCRYPT:
        ble_ll_ctrl_proc_stop(connsm, BLE_LL_CTRL_PROC_ENCRYPT);
        ble_ll_hci_ev_encrypt_chg(connsm, ble_error);
        connsm->enc_data.enc_state = CONN_ENC_S_UNENCRYPTED;
        break;
#endif
#if (BLE_LL_BT5_PHY_SUPPORTED == 1)
    case BLE_LL_CTRL_PROC_PHY_UPDATE:
        ble_ll_ctrl_phy_update_cancel(connsm, ble_error);
        ble_ll_ctrl_proc_stop(connsm, BLE_LL_CTRL_PROC_PHY_UPDATE);
        break;
#endif
    default:
        break;
    }
}

/**
 * Called when we receive a connection update event
 *
 * @param connsm
 * @param dptr
 *
 * @return int
 */
static int
ble_ll_ctrl_rx_conn_update(struct ble_ll_conn_sm *connsm, uint8_t *dptr)
{
    uint8_t rsp_opcode;
    uint16_t conn_events;
    struct ble_ll_conn_upd_req *reqdata;

    /* Only a slave should receive this */
    if (connsm->conn_role == BLE_LL_CONN_ROLE_MASTER) {
        return BLE_ERR_MAX;
    }

    /* Retrieve parameters */
    reqdata = &connsm->conn_update_req;
    reqdata->winsize = dptr[0];
    reqdata->winoffset = get_le16(dptr + 1);
    reqdata->interval = get_le16(dptr + 3);
    reqdata->latency = get_le16(dptr + 5);
    reqdata->timeout = get_le16(dptr + 7);
    reqdata->instant = get_le16(dptr + 9);

    /* XXX: validate them at some point. If they dont check out, we
       return the unknown response */
    rsp_opcode = BLE_ERR_MAX;

    /* If instant is in the past, we have to end the connection */
    conn_events = (reqdata->instant - connsm->event_cntr) & 0xFFFF;
    if (conn_events >= 32767) {
        ble_ll_conn_timeout(connsm, BLE_ERR_INSTANT_PASSED);
    } else {
        connsm->csmflags.cfbit.conn_update_sched = 1;
    }

    return rsp_opcode;
}

/**
 * Called when we receive a feature request or a slave initiated feature
 * request.
 *
 *
 * @param connsm
 * @param dptr
 * @param rspbuf
 * @param opcode
 *
 * @return int
 */
static int
ble_ll_ctrl_rx_feature_req(struct ble_ll_conn_sm *connsm, uint8_t *dptr,
                           uint8_t *rspbuf, uint8_t opcode)
{
    uint8_t rsp_opcode;
    uint32_t remote_feat;

    /*
     * Only accept slave feature requests if we are a master and feature
     * requests if we are a slave.
     */
    if (opcode ==  BLE_LL_CTRL_SLAVE_FEATURE_REQ) {
        if (connsm->conn_role != BLE_LL_CONN_ROLE_MASTER) {
            return BLE_LL_CTRL_UNKNOWN_RSP;
        }
    } else {
        /* XXX: not sure this is correct but do it anyway */
        if (connsm->conn_role != BLE_LL_CONN_ROLE_SLAVE) {
            return BLE_LL_CTRL_UNKNOWN_RSP;
        }
    }

    remote_feat = get_le32(dptr);

    /* Set common features and reply */
    rsp_opcode = BLE_LL_CTRL_FEATURE_RSP;
    connsm->common_features = remote_feat & ble_ll_read_supp_features();
    memset(rspbuf + 1, 0, 8);
    put_le32(rspbuf + 1, connsm->common_features);

    return rsp_opcode;
}

/**
 *
 *
 * Context: Link Layer task
 *
 * @param connsm
 * @param dptr
 * @param rspbuf
 *
 * @return int
 */
static int
ble_ll_ctrl_rx_conn_param_req(struct ble_ll_conn_sm *connsm, uint8_t *dptr,
                              uint8_t *rspbuf)
{
    uint8_t rsp_opcode;

    /*
     * This is not in the specification per se but it simplifies the
     * implementation. If we get a connection parameter request and we
     * are awaiting a reply from the host, simply ignore the request. This
     * might not be a good idea if the parameters are different, but oh
     * well. This is not expected to happen anyway. A return of BLE_ERR_MAX
     * means that we will simply discard the connection parameter request
     */
    if (connsm->csmflags.cfbit.awaiting_host_reply) {
        return BLE_ERR_MAX;
    }

    /* XXX: remember to deal with this on the master: if the slave has
     * initiated a procedure we may have received its connection parameter
     * update request and have signaled the host with an event. If that
     * is the case, we will need to drop the host command when we get it
       and also clear any applicable states. */

    /* XXX: Read 5.3 again. There are multiple control procedures that might
     * be pending (a connection update) that will cause collisions and the
       behavior below. */
    /*
     * Check for procedure collision (Vol 6 PartB 5.3). If we are a slave
     * and we receive a request we "consider the slave initiated
     * procedure as complete". This means send a connection update complete
     * event (with error).
     *
     * If a master, we send reject with a
     * transaction collision error code.
     */
    if (IS_PENDING_CTRL_PROC(connsm, BLE_LL_CTRL_PROC_CONN_PARAM_REQ)) {
        if (connsm->conn_role == BLE_LL_CONN_ROLE_SLAVE) {
            ble_ll_ctrl_proc_stop(connsm, BLE_LL_CTRL_PROC_CONN_PARAM_REQ);
            ble_ll_hci_ev_conn_update(connsm, BLE_ERR_LMP_COLLISION);
        } else {
            /* The master sends reject ind ext w/error code 0x23 */
            rsp_opcode = BLE_LL_CTRL_REJECT_IND_EXT;
            rspbuf[1] = BLE_LL_CTRL_CONN_PARM_REQ;
            rspbuf[2] = BLE_ERR_LMP_COLLISION;
            return rsp_opcode;
        }
    }

    /*
     * If we are a master and we currently performing a channel map
     * update procedure we need to return an error
     */
    if ((connsm->conn_role == BLE_LL_CONN_ROLE_MASTER) &&
        (connsm->csmflags.cfbit.chanmap_update_scheduled)) {
        rsp_opcode = BLE_LL_CTRL_REJECT_IND_EXT;
        rspbuf[1] = BLE_LL_CTRL_CONN_PARM_REQ;
        rspbuf[2] = BLE_ERR_DIFF_TRANS_COLL;
        return rsp_opcode;
    }

    /* Process the received connection parameter request */
    rsp_opcode = ble_ll_ctrl_conn_param_pdu_proc(connsm, dptr, rspbuf,
                                                 BLE_LL_CTRL_CONN_PARM_REQ);
    return rsp_opcode;
}

static int
ble_ll_ctrl_rx_conn_param_rsp(struct ble_ll_conn_sm *connsm, uint8_t *dptr,
                              uint8_t *rspbuf)
{
    uint8_t rsp_opcode;

    /* A slave should never receive this response */
    if (connsm->conn_role == BLE_LL_CONN_ROLE_SLAVE) {
        return BLE_ERR_MAX;
    }

    /*
     * This case should never happen! It means that the slave initiated a
     * procedure and the master initiated one as well. If we do get in this
     * state just clear the awaiting reply. The slave will hopefully stop its
     * procedure when we reply.
     */
    if (connsm->csmflags.cfbit.awaiting_host_reply) {
        connsm->csmflags.cfbit.awaiting_host_reply = 0;
    }

    /* If we receive a response and no procedure is pending, just leave */
    if (!IS_PENDING_CTRL_PROC(connsm, BLE_LL_CTRL_PROC_CONN_PARAM_REQ)) {
        return BLE_ERR_MAX;
    }

    /* Process the received connection parameter response */
    rsp_opcode = ble_ll_ctrl_conn_param_pdu_proc(connsm, dptr, rspbuf,
                                                 BLE_LL_CTRL_CONN_PARM_RSP);
    return rsp_opcode;
}

/**
 * Called to process the LL control PDU VERSION_IND
 *
 * Context: Link Layer task
 *
 * @param connsm
 * @param dptr
 * @param rspbuf
 *
 * @return int
 */
static int
ble_ll_ctrl_rx_version_ind(struct ble_ll_conn_sm *connsm, uint8_t *dptr,
                           uint8_t *rspbuf)
{
    uint8_t rsp_opcode;

    /* Process the packet */
    connsm->vers_nr = dptr[0];
    connsm->comp_id = get_le16(dptr + 1);
    connsm->sub_vers_nr = get_le16(dptr + 3);
    connsm->csmflags.cfbit.rxd_version_ind = 1;

    rsp_opcode = BLE_ERR_MAX;
    if (!connsm->csmflags.cfbit.version_ind_sent) {
        rsp_opcode = BLE_LL_CTRL_VERSION_IND;
        ble_ll_ctrl_version_ind_make(connsm, rspbuf);
    }

    /* Stop the control procedure */
    if (IS_PENDING_CTRL_PROC(connsm, BLE_LL_CTRL_PROC_VERSION_XCHG)) {
        ble_ll_hci_ev_rd_rem_ver(connsm, BLE_ERR_SUCCESS);
        ble_ll_ctrl_proc_stop(connsm, BLE_LL_CTRL_PROC_VERSION_XCHG);
    }
    return rsp_opcode;
}

/**
 * Called to process a received channel map request control pdu.
 *
 * Context: Link Layer task
 *
 * @param connsm
 * @param dptr
 */
static void
ble_ll_ctrl_rx_chanmap_req(struct ble_ll_conn_sm *connsm, uint8_t *dptr)
{
    uint16_t instant;
    uint16_t conn_events;

    /* If instant is in the past, we have to end the connection */
    if (connsm->conn_role == BLE_LL_CONN_ROLE_SLAVE) {
        instant = get_le16(dptr + BLE_LL_CONN_CHMAP_LEN);
        conn_events = (instant - connsm->event_cntr) & 0xFFFF;
        if (conn_events >= 32767) {
            ble_ll_conn_timeout(connsm, BLE_ERR_INSTANT_PASSED);
        } else {
            connsm->chanmap_instant = instant;
            memcpy(connsm->req_chanmap, dptr, BLE_LL_CONN_CHMAP_LEN);
            connsm->csmflags.cfbit.chanmap_update_scheduled = 1;
        }
    }
}

/**
 * Callback when LL control procedure times out (for a given connection). If
 * this is called, it means that we need to end the connection because it
 * has not responded to a LL control request.
 *
 * Context: Link Layer
 *
 * @param arg Pointer to connection state machine.
 */
void
ble_ll_ctrl_proc_rsp_timer_cb(struct os_event *ev)
{
    /* Control procedure has timed out. Kill the connection */
    ble_ll_conn_timeout((struct ble_ll_conn_sm *)ev->ev_arg,
                        BLE_ERR_LMP_LL_RSP_TMO);
}

/**
 * Initiate LL control procedure.
 *
 * This function is called to obtain a mbuf to send a LL control PDU. The data
 * channel PDU header is not part of the mbuf data; it is part of the BLE
 * header (which is part of the mbuf).
 *
 * Context: LL task.
 *
 * @param connsm
 * @param ctrl_proc
 */
static struct os_mbuf *
ble_ll_ctrl_proc_init(struct ble_ll_conn_sm *connsm, int ctrl_proc)
{
    uint8_t len;
    uint8_t opcode;
    uint8_t *dptr;
    uint8_t *ctrdata;
    struct os_mbuf *om;

    /* Get an mbuf for the control pdu */
    om = os_msys_get_pkthdr(BLE_LL_CTRL_MAX_PDU_LEN, sizeof(struct ble_mbuf_hdr));

    if (om) {
        /* The control data starts after the opcode (1 byte) */
        dptr = om->om_data;
        ctrdata = dptr + 1;

        switch (ctrl_proc) {
        case BLE_LL_CTRL_PROC_CONN_UPDATE:
            opcode = BLE_LL_CTRL_CONN_UPDATE_IND;
            ble_ll_ctrl_conn_upd_make(connsm, ctrdata, NULL);
            break;
        case BLE_LL_CTRL_PROC_CHAN_MAP_UPD:
            opcode = BLE_LL_CTRL_CHANNEL_MAP_REQ;
            ble_ll_ctrl_chanmap_req_make(connsm, ctrdata);
            break;
        case BLE_LL_CTRL_PROC_FEATURE_XCHG:
            if (connsm->conn_role == BLE_LL_CONN_ROLE_MASTER) {
                opcode = BLE_LL_CTRL_FEATURE_REQ;
            } else {
                opcode = BLE_LL_CTRL_SLAVE_FEATURE_REQ;
            }
<<<<<<< HEAD

            put_le32(ctrdata, ble_ll_read_supp_features());
=======
            memset(ctrdata, 0, BLE_LL_CTRL_FEATURE_LEN);
            ctrdata[0] = ble_ll_read_supp_features();
>>>>>>> 30ac2857
            break;
        case BLE_LL_CTRL_PROC_VERSION_XCHG:
            opcode = BLE_LL_CTRL_VERSION_IND;
            ble_ll_ctrl_version_ind_make(connsm, ctrdata);
            break;
        case BLE_LL_CTRL_PROC_TERMINATE:
            opcode = BLE_LL_CTRL_TERMINATE_IND;
            ctrdata[0] = connsm->disconnect_reason;
            break;
        case BLE_LL_CTRL_PROC_CONN_PARAM_REQ:
            opcode = BLE_LL_CTRL_CONN_PARM_REQ;
            ble_ll_ctrl_conn_param_pdu_make(connsm, ctrdata, NULL);
            break;
        case BLE_LL_CTRL_PROC_LE_PING:
            opcode = BLE_LL_CTRL_PING_REQ;
            break;
        case BLE_LL_CTRL_PROC_DATA_LEN_UPD:
            opcode = BLE_LL_CTRL_LENGTH_REQ;
            ble_ll_ctrl_datalen_upd_make(connsm, dptr);
            break;
#if (MYNEWT_VAL(BLE_LL_CFG_FEAT_LE_ENCRYPTION) == 1)
        /* XXX: deal with already encrypted connection.*/
        case BLE_LL_CTRL_PROC_ENCRYPT:
            /* If we are already encrypted we do pause procedure */
            if (connsm->enc_data.enc_state == CONN_ENC_S_ENCRYPTED) {
                opcode = BLE_LL_CTRL_PAUSE_ENC_REQ;
            } else {
                opcode = BLE_LL_CTRL_ENC_REQ;
                ble_ll_ctrl_enc_req_make(connsm, ctrdata);
            }
            break;
#endif
#if (BLE_LL_BT5_PHY_SUPPORTED == 1)
        case BLE_LL_CTRL_PROC_PHY_UPDATE:
            opcode = BLE_LL_CTRL_PHY_REQ;
            ble_ll_ctrl_phy_req_rsp_make(connsm, ctrdata);
            break;
#endif
        default:
            assert(0);
            break;
        }

        /* Set llid, length and opcode */
        dptr[0] = opcode;
        len = g_ble_ll_ctrl_pkt_lengths[opcode] + 1;

        /* Add packet to transmit queue of connection */
        ble_ll_conn_enqueue_pkt(connsm, om, BLE_LL_LLID_CTRL, len);
    }

    return om;
}

/**
 * Called to determine if the pdu is a TERMINATE_IND
 *
 * @param hdr
 * @param opcode
 *
 * @return int
 */
int
ble_ll_ctrl_is_terminate_ind(uint8_t hdr, uint8_t opcode)
{
    int rc;

    rc = 0;
    if ((hdr & BLE_LL_DATA_HDR_LLID_MASK) == BLE_LL_LLID_CTRL) {
        if (opcode == BLE_LL_CTRL_TERMINATE_IND) {
            rc = 1;
        }
    }
    return rc;
}

/**
 * Stops the LL control procedure indicated by 'ctrl_proc'.
 *
 * Context: Link Layer task
 *
 * @param connsm
 * @param ctrl_proc
 */
void
ble_ll_ctrl_proc_stop(struct ble_ll_conn_sm *connsm, int ctrl_proc)
{
    if (connsm->cur_ctrl_proc == ctrl_proc) {
        os_callout_stop(&connsm->ctrl_proc_rsp_timer);
        connsm->cur_ctrl_proc = BLE_LL_CTRL_PROC_IDLE;
    }
    CLR_PENDING_CTRL_PROC(connsm, ctrl_proc);

    /* If there are others, start them */
    ble_ll_ctrl_chk_proc_start(connsm);
}

/**
 * Called to start the terminate procedure.
 *
 * Context: Link Layer task.
 *
 * @param connsm
 */
void
ble_ll_ctrl_terminate_start(struct ble_ll_conn_sm *connsm)
{
    int ctrl_proc;
    uint32_t usecs;
    struct os_mbuf *om;

    assert(connsm->disconnect_reason != 0);

    ctrl_proc = BLE_LL_CTRL_PROC_TERMINATE;
    om = ble_ll_ctrl_proc_init(connsm, ctrl_proc);
    if (om) {
        CONN_F_TERMINATE_STARTED(connsm) = 1;

        /* Set terminate "timeout" */
        usecs = connsm->supervision_tmo * BLE_HCI_CONN_SPVN_TMO_UNITS * 1000;
        connsm->terminate_timeout = os_cputime_get32() +
            os_cputime_usecs_to_ticks(usecs);
    }
}

/**
 * Called to start a LL control procedure except for the terminate procedure. We
 * always set the control procedure pending bit even if the control procedure
 * has been initiated.
 *
 * Context: Link Layer task.
 *
 * @param connsm Pointer to connection state machine.
 */
void
ble_ll_ctrl_proc_start(struct ble_ll_conn_sm *connsm, int ctrl_proc)
{
    struct os_mbuf *om;

    assert(ctrl_proc != BLE_LL_CTRL_PROC_TERMINATE);

    om = NULL;
    if (connsm->cur_ctrl_proc == BLE_LL_CTRL_PROC_IDLE) {
        /* Initiate the control procedure. */
        om = ble_ll_ctrl_proc_init(connsm, ctrl_proc);
        if (om) {
            /* Set the current control procedure */
            connsm->cur_ctrl_proc = ctrl_proc;

            /* Initialize the procedure response timeout */
            if (ctrl_proc != BLE_LL_CTRL_PROC_CHAN_MAP_UPD) {
                os_callout_init(&connsm->ctrl_proc_rsp_timer,
                                &g_ble_ll_data.ll_evq,
                                ble_ll_ctrl_proc_rsp_timer_cb,
                                connsm);

                /* Re-start timer. Control procedure timeout is 40 seconds */
                os_callout_reset(&connsm->ctrl_proc_rsp_timer,
                                 OS_TICKS_PER_SEC * BLE_LL_CTRL_PROC_TIMEOUT);
            }
        }
    }

    /* Set bitmask denoting control procedure is pending */
    connsm->pending_ctrl_procs |= (1 << ctrl_proc);
}

/**
 * Called to determine if we need to start a LL control procedure for the given
 * connection.
 *
 * Context: Link Layer
 *
 * @param connsm Pointer to connection state machine.
 */
void
ble_ll_ctrl_chk_proc_start(struct ble_ll_conn_sm *connsm)
{
    int i;

    /* XXX: TODO new rules! Cannot start certain control procedures if other
     * ones are peer initiated. We need to wait. Deal with this.
     */

    /*
     * If we are terminating, dont start any new procedures but start
     * terminate if needed
     */
    if (connsm->disconnect_reason) {
        if (!CONN_F_TERMINATE_STARTED(connsm)) {
            /*
             * If the terminate procedure has not started it means we were not
             * able to start it right away (no control pdu was available).
             * Start it now. No need to start any other procedures.
             */
            ble_ll_ctrl_terminate_start(connsm);
        }
        return;
    }

    /* If there is a running procedure or no pending, do nothing */
    if ((connsm->cur_ctrl_proc == BLE_LL_CTRL_PROC_IDLE) &&
        (connsm->pending_ctrl_procs != 0)) {
        /*
         * The specification says there is no priority to control procedures
         * so just start from the first one for now.
         */
        for (i = 0; i < BLE_LL_CTRL_PROC_NUM; ++i) {
            if (IS_PENDING_CTRL_PROC(connsm, i)) {
                /*
                 * The version exchange is a special case. If we have already
                 * received the information dont start it.
                 */
                if ((i == BLE_LL_CTRL_PROC_VERSION_XCHG) &&
                    (connsm->csmflags.cfbit.rxd_version_ind)) {
                    ble_ll_hci_ev_rd_rem_ver(connsm, BLE_ERR_SUCCESS);
                    CLR_PENDING_CTRL_PROC(connsm, i);
                } else {
                    ble_ll_ctrl_proc_start(connsm, i);
                    break;
                }
            }
        }
    }
}

/**
 * Called when the Link Layer receives a LL control PDU.
 *
 * NOTE: this function uses the received PDU for the response in some cases. If
 * the received PDU is not used it needs to be freed here.
 *
 * XXX: may want to check, for both master and slave, whether the control
 * pdu should be received by that role. Might make for less code...
 * Context: Link Layer
 *
 * @param om
 * @param connsm
 */
int
ble_ll_ctrl_rx_pdu(struct ble_ll_conn_sm *connsm, struct os_mbuf *om)
{
    uint32_t features;
    uint32_t feature;
    uint8_t len;
    uint8_t opcode;
    uint8_t rsp_opcode;
    uint8_t *dptr;
    uint8_t *rspbuf;
    uint8_t *rspdata;
#if (MYNEWT_VAL(BLE_LL_CFG_FEAT_LE_ENCRYPTION) == 1)
    int restart_encryption;
#endif
    int rc = 0;

    /* XXX: where do we validate length received and packet header length?
     * do this in LL task when received. Someplace!!! What I mean
     * is we should validate the over the air length with the mbuf length.
       Should the PHY do that???? */

    /*
     * dptr points to om_data pointer. The first byte of om_data is the
     * first byte of the Data Channel PDU header. Get length from header and
     * opcode from LL control PDU.
     */
    dptr = om->om_data;
    len = dptr[1];
    opcode = dptr[2];

    /*
     * rspbuf points to first byte of response. The response buffer does not
     * contain the Data Channel PDU. Thus, the first byte of rspbuf is the
     * LL control PDU payload (the opcode of the control PDU). rspdata
     * points to CtrData in the control PDU.
     */
    rspbuf = dptr;
    rspdata = rspbuf + 1;

    /* Move data pointer to start of control data (2 byte PDU hdr + opcode) */
    dptr += (BLE_LL_PDU_HDR_LEN + 1);

    /*
     * Subtract the opcode from the length. Note that if the length was zero,
     * which would be an error, we will fail the check against the length
     * of the control packet.
     */
    --len;

    ble_ll_log(BLE_LL_LOG_ID_LL_CTRL_RX, opcode, len, 0);

#if (MYNEWT_VAL(BLE_LL_CFG_FEAT_LE_ENCRYPTION) == 1)
    restart_encryption = 0;
#endif

    /* If opcode comes from reserved value or CtrlData fields is invalid
     * we shall respond with LL_UNKNOWN_RSP
     */
    if ((opcode >= BLE_LL_CTRL_OPCODES) ||
        (len != g_ble_ll_ctrl_pkt_lengths[opcode])) {
        rc = -1;
        rsp_opcode = BLE_LL_CTRL_UNKNOWN_RSP;
        goto ll_ctrl_send_rsp;
    }

    /* Check if the feature is supported. */
    switch (opcode) {
    case BLE_LL_CTRL_LENGTH_REQ:
        feature = BLE_LL_FEAT_DATA_LEN_EXT;
        break;
    case BLE_LL_CTRL_SLAVE_FEATURE_REQ:
        feature = BLE_LL_FEAT_SLAVE_INIT;
        break;
    case BLE_LL_CTRL_CONN_PARM_REQ:
    case BLE_LL_CTRL_CONN_PARM_RSP:
        feature = BLE_LL_FEAT_CONN_PARM_REQ;
        break;
    case BLE_LL_CTRL_ENC_REQ:
    case BLE_LL_CTRL_START_ENC_REQ:
    case BLE_LL_CTRL_PAUSE_ENC_REQ:
        feature = BLE_LL_FEAT_LE_ENCRYPTION;
        break;
    case BLE_LL_CTRL_PING_REQ:
        feature = BLE_LL_FEAT_LE_PING;
        break;
    case BLE_LL_CTRL_PHY_REQ:
        feature = BLE_LL_FEAT_LE_2M_PHY | BLE_LL_FEAT_LE_CODED_PHY;
        break;
    default:
        feature = 0;
        break;
    }

    if (feature) {
        features = ble_ll_read_supp_features();
        if ((features & feature) == 0) {
            if (opcode == BLE_LL_CTRL_ENC_REQ) {
                if (connsm->common_features & BLE_LL_FEAT_EXTENDED_REJ) {
                    rsp_opcode = BLE_LL_CTRL_REJECT_IND_EXT;
                    rspbuf[1] = opcode;
                    rspbuf[2] = BLE_ERR_UNSUPP_REM_FEATURE;

                } else {
                    rsp_opcode = BLE_LL_CTRL_REJECT_IND;
                    rspbuf[1] = BLE_ERR_UNSUPP_REM_FEATURE;
                }
            } else {
                /* Construct unknown rsp pdu */
                rsp_opcode = BLE_LL_CTRL_UNKNOWN_RSP;
            }
            goto ll_ctrl_send_rsp;
        }
    }

    /* Process opcode */
    rsp_opcode = BLE_ERR_MAX;
    switch (opcode) {
<<<<<<< HEAD
    case BLE_LL_CTRL_CONN_UPDATE_REQ:
        rsp_opcode = ble_ll_ctrl_rx_conn_update(connsm, dptr);
=======
    case BLE_LL_CTRL_CONN_UPDATE_IND:
        rsp_opcode = ble_ll_ctrl_rx_conn_update(connsm, dptr, rspbuf);
>>>>>>> 30ac2857
        break;
    case BLE_LL_CTRL_CHANNEL_MAP_REQ:
        ble_ll_ctrl_rx_chanmap_req(connsm, dptr);
        break;
    case BLE_LL_CTRL_LENGTH_REQ:
        /* Extract parameters and check if valid */
        if (ble_ll_ctrl_len_proc(connsm, dptr)) {
            rc  = -1;
            rsp_opcode = BLE_LL_CTRL_UNKNOWN_RSP;
            goto ll_ctrl_send_rsp;
        }

        /*
         * If we have not started this procedure ourselves and it is
         * pending, no need to perform it.
         */
        if ((connsm->cur_ctrl_proc != BLE_LL_CTRL_PROC_DATA_LEN_UPD) &&
            IS_PENDING_CTRL_PROC(connsm, BLE_LL_CTRL_PROC_DATA_LEN_UPD)) {
            CLR_PENDING_CTRL_PROC(connsm, BLE_LL_CTRL_PROC_DATA_LEN_UPD);
        }

        /* Send a response */
        rsp_opcode = BLE_LL_CTRL_LENGTH_RSP;
        ble_ll_ctrl_datalen_upd_make(connsm, rspbuf);
        break;
    case BLE_LL_CTRL_LENGTH_RSP:
        /* According to specification, process this only if we asked for it. */
        if (connsm->cur_ctrl_proc == BLE_LL_CTRL_PROC_DATA_LEN_UPD) {
            /* Process the received data */
            if (ble_ll_ctrl_len_proc(connsm, dptr)) {
                rc = -1;
                rsp_opcode = BLE_LL_CTRL_UNKNOWN_RSP;
                goto ll_ctrl_send_rsp;
            }

            /* Stop the control procedure */
            ble_ll_ctrl_proc_stop(connsm, BLE_LL_CTRL_PROC_DATA_LEN_UPD);
        }
        break;
    case BLE_LL_CTRL_UNKNOWN_RSP:
        ble_ll_ctrl_proc_unk_rsp(connsm, dptr);
        break;
    case BLE_LL_CTRL_FEATURE_REQ:
        rsp_opcode = ble_ll_ctrl_rx_feature_req(connsm, dptr, rspbuf, opcode);
        break;
    /* XXX: check to see if ctrl procedure was running? Do we care? */
    case BLE_LL_CTRL_FEATURE_RSP:
        /* Stop the control procedure */
        connsm->common_features = dptr[0];
        if (IS_PENDING_CTRL_PROC(connsm, BLE_LL_CTRL_PROC_FEATURE_XCHG)) {
            ble_ll_hci_ev_rd_rem_used_feat(connsm, BLE_ERR_SUCCESS);
            ble_ll_ctrl_proc_stop(connsm, BLE_LL_CTRL_PROC_FEATURE_XCHG);
        }
        break;
    case BLE_LL_CTRL_VERSION_IND:
        rsp_opcode = ble_ll_ctrl_rx_version_ind(connsm, dptr, rspdata);
        break;
    case BLE_LL_CTRL_SLAVE_FEATURE_REQ:
        rsp_opcode = ble_ll_ctrl_rx_feature_req(connsm, dptr, rspbuf, opcode);
        break;
#if (MYNEWT_VAL(BLE_LL_CFG_FEAT_LE_ENCRYPTION) == 1)
    case BLE_LL_CTRL_ENC_REQ:
        rsp_opcode = ble_ll_ctrl_rx_enc_req(connsm, dptr, rspdata);
        break;
    case BLE_LL_CTRL_ENC_RSP:
        ble_ll_ctrl_rx_enc_rsp(connsm, dptr);
        break;
    case BLE_LL_CTRL_START_ENC_REQ:
        rsp_opcode = ble_ll_ctrl_rx_start_enc_req(connsm);
        break;
    case BLE_LL_CTRL_START_ENC_RSP:
        rsp_opcode = ble_ll_ctrl_rx_start_enc_rsp(connsm);
        break;
    case BLE_LL_CTRL_PAUSE_ENC_REQ:
        rsp_opcode = ble_ll_ctrl_rx_pause_enc_req(connsm);
        break;
    case BLE_LL_CTRL_PAUSE_ENC_RSP:
        rsp_opcode = ble_ll_ctrl_rx_pause_enc_rsp(connsm);
        if (rsp_opcode == BLE_LL_CTRL_PAUSE_ENC_RSP) {
            restart_encryption = 1;
        }
        break;
#endif
    case BLE_LL_CTRL_PING_REQ:
        rsp_opcode = BLE_LL_CTRL_PING_RSP;
        break;
    case BLE_LL_CTRL_PING_RSP:
        ble_ll_ctrl_rx_ping_rsp(connsm);
        break;
    case BLE_LL_CTRL_CONN_PARM_REQ:
        rsp_opcode = ble_ll_ctrl_rx_conn_param_req(connsm, dptr, rspbuf);
        break;
    case BLE_LL_CTRL_CONN_PARM_RSP:
        rsp_opcode = ble_ll_ctrl_rx_conn_param_rsp(connsm, dptr, rspbuf);
        break;
    /* Fall-through intentional... */
    case BLE_LL_CTRL_REJECT_IND:
    case BLE_LL_CTRL_REJECT_IND_EXT:
        ble_ll_ctrl_rx_reject_ind(connsm, dptr, opcode);
        break;
#if (BLE_LL_BT5_PHY_SUPPORTED == 1)
    case BLE_LL_CTRL_PHY_REQ:
        rsp_opcode = ble_ll_ctrl_rx_phy_req(connsm, dptr, rspdata);
        break;
    case BLE_LL_CTRL_PHY_RSP:
        rsp_opcode = ble_ll_ctrl_rx_phy_rsp(connsm, dptr, rspdata);
        break;
    case BLE_LL_CTRL_PHY_UPDATE_IND:
        ble_ll_ctrl_rx_phy_update_ind(connsm, dptr);
        break;
#endif
    default:
        /* Nothing to do here */
        break;
    }

    /* Free mbuf or send response */
ll_ctrl_send_rsp:
    if (rsp_opcode == BLE_ERR_MAX) {
        os_mbuf_free_chain(om);
    } else {
        /*
         * Write the response opcode into the buffer. If this is an unknown
         * response, put opcode of unknown pdu into buffer.
         */
        rspbuf[0] = rsp_opcode;
        if (rsp_opcode == BLE_LL_CTRL_UNKNOWN_RSP) {
            rspbuf[1] = opcode;
        }
        len = g_ble_ll_ctrl_pkt_lengths[rsp_opcode] + 1;
        ble_ll_conn_enqueue_pkt(connsm, om, BLE_LL_LLID_CTRL, len);
#if (MYNEWT_VAL(BLE_LL_CFG_FEAT_LE_ENCRYPTION) == 1)
        if (restart_encryption) {
            /* XXX: what happens if this fails? Meaning we cant allocate
               mbuf? */
            ble_ll_ctrl_proc_init(connsm, BLE_LL_CTRL_PROC_ENCRYPT);
        }
#endif
    }
    return rc;
}

/**
 * Called to create and send a REJECT_IND_EXT control PDU or a REJECT_IND
 *
 * @param connsm
 * @param rej_opcode
 * @param err
 *
 * @return int
 */
int
ble_ll_ctrl_reject_ind_send(struct ble_ll_conn_sm *connsm, uint8_t rej_opcode,
                            uint8_t err)
{
    int rc;
    uint8_t len;
    uint8_t opcode;
    uint8_t *rspbuf;
    struct os_mbuf *om;

    om = os_msys_get_pkthdr(BLE_LL_CTRL_MAX_PDU_LEN,
                            sizeof(struct ble_mbuf_hdr));
    if (om) {
        rspbuf = om->om_data;
        opcode = BLE_LL_CTRL_REJECT_IND_EXT;
        if (rej_opcode == BLE_LL_CTRL_ENC_REQ) {
            if ((connsm->common_features & BLE_LL_FEAT_EXTENDED_REJ) == 0) {
                opcode = BLE_LL_CTRL_REJECT_IND;
            }
        }
        rspbuf[0] = opcode;
        if (opcode == BLE_LL_CTRL_REJECT_IND) {
            rspbuf[1] = err;
            len = BLE_LL_CTRL_REJ_IND_LEN + 1;
        } else {
            rspbuf[1] = rej_opcode;
            rspbuf[2] = err;
            len = BLE_LL_CTRL_REJECT_IND_EXT_LEN + 1;
        }
        ble_ll_conn_enqueue_pkt(connsm, om, BLE_LL_LLID_CTRL, len);
        rc = 0;
    } else {
        rc = 1;
    }
    return rc;
}

/**
 * Called when a Link Layer Control pdu has been transmitted successfully.
 * This is called when we have a received a PDU during the ISR.
 *
 * Context: ISR
 *
 * @param txpdu
 *
 * @return int
 */
int
ble_ll_ctrl_tx_done(struct os_mbuf *txpdu, struct ble_ll_conn_sm *connsm)
{
    int rc;
    uint8_t opcode;

    rc = 0;
    opcode = txpdu->om_data[0];
    switch (opcode) {
    case BLE_LL_CTRL_TERMINATE_IND:
        connsm->csmflags.cfbit.terminate_ind_txd = 1;
        rc = -1;
        break;
    case BLE_LL_CTRL_REJECT_IND_EXT:
        if (connsm->cur_ctrl_proc == BLE_LL_CTRL_PROC_CONN_PARAM_REQ) {
            connsm->reject_reason = txpdu->om_data[2];
            connsm->csmflags.cfbit.host_expects_upd_event = 1;
        }
#if (MYNEWT_VAL(BLE_LL_CFG_FEAT_LE_ENCRYPTION) == 1)
        if (connsm->enc_data.enc_state > CONN_ENC_S_ENCRYPTED) {
            connsm->enc_data.enc_state = CONN_ENC_S_UNENCRYPTED;
        }
#endif
        break;
    case BLE_LL_CTRL_REJECT_IND:
#if (MYNEWT_VAL(BLE_LL_CFG_FEAT_LE_ENCRYPTION) == 1)
        connsm->enc_data.enc_state = CONN_ENC_S_UNENCRYPTED;
#endif
        break;
#if (MYNEWT_VAL(BLE_LL_CFG_FEAT_LE_ENCRYPTION) == 1)
    case BLE_LL_CTRL_PAUSE_ENC_REQ:
        /* note: fall-through intentional */
    case BLE_LL_CTRL_ENC_REQ:
        connsm->enc_data.enc_state = CONN_ENC_S_ENC_RSP_WAIT;
        break;
    case BLE_LL_CTRL_ENC_RSP:
        connsm->enc_data.enc_state = CONN_ENC_S_LTK_REQ_WAIT;
        connsm->csmflags.cfbit.send_ltk_req = 1;
        break;
    case BLE_LL_CTRL_START_ENC_RSP:
        if (connsm->conn_role == BLE_LL_CONN_ROLE_SLAVE) {
            connsm->enc_data.enc_state = CONN_ENC_S_ENCRYPTED;
            if (CONN_F_LE_PING_SUPP(connsm)) {
                ble_ll_conn_auth_pyld_timer_start(connsm);
            }
        }
        break;
    case BLE_LL_CTRL_PAUSE_ENC_RSP:
        if (connsm->conn_role == BLE_LL_CONN_ROLE_SLAVE) {
            connsm->enc_data.enc_state = CONN_ENC_S_PAUSE_ENC_RSP_WAIT;
        }
        break;
#endif
    default:
        break;
    }

    os_mbuf_free_chain(txpdu);
    return rc;
}<|MERGE_RESOLUTION|>--- conflicted
+++ resolved
@@ -1794,13 +1794,8 @@
             } else {
                 opcode = BLE_LL_CTRL_SLAVE_FEATURE_REQ;
             }
-<<<<<<< HEAD
-
+            memset(ctrdata, 0, BLE_LL_CTRL_FEATURE_LEN);
             put_le32(ctrdata, ble_ll_read_supp_features());
-=======
-            memset(ctrdata, 0, BLE_LL_CTRL_FEATURE_LEN);
-            ctrdata[0] = ble_ll_read_supp_features();
->>>>>>> 30ac2857
             break;
         case BLE_LL_CTRL_PROC_VERSION_XCHG:
             opcode = BLE_LL_CTRL_VERSION_IND;
@@ -2157,13 +2152,8 @@
     /* Process opcode */
     rsp_opcode = BLE_ERR_MAX;
     switch (opcode) {
-<<<<<<< HEAD
-    case BLE_LL_CTRL_CONN_UPDATE_REQ:
+    case BLE_LL_CTRL_CONN_UPDATE_IND:
         rsp_opcode = ble_ll_ctrl_rx_conn_update(connsm, dptr);
-=======
-    case BLE_LL_CTRL_CONN_UPDATE_IND:
-        rsp_opcode = ble_ll_ctrl_rx_conn_update(connsm, dptr, rspbuf);
->>>>>>> 30ac2857
         break;
     case BLE_LL_CTRL_CHANNEL_MAP_REQ:
         ble_ll_ctrl_rx_chanmap_req(connsm, dptr);
